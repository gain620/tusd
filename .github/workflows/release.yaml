--- conflicted
+++ resolved
@@ -81,17 +81,10 @@
         uses: actions/checkout@v3
 
       -
-<<<<<<< HEAD
-        name: Install Go 1.18
-        uses: actions/setup-go@v3
-        with:
-          go-version: '1.18'
-=======
         name: Install Go 1.19
         uses: actions/setup-go@v3
         with:
           go-version: '1.19.5'
->>>>>>> 4a46cf66
 
       -
         name: Build TUSD
